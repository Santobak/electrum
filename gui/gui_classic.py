--- conflicted
+++ resolved
@@ -389,12 +389,7 @@
             if old_text:
                 self.wallet.labels.pop(name)
                 changed = True
-<<<<<<< HEAD
-        self.run_hook('set_label', (name, text, changed))
-
-=======
         self.run_hook('set_label', name, text, changed)
->>>>>>> 070d497a
         return changed
 
 
@@ -593,23 +588,10 @@
             if not is_editable:
                 return
 
-<<<<<<< HEAD
-            if text in self.wallet.aliases.keys():
-                print_error("Error: This is one of your aliases")
-                label = self.wallet.labels.get(addr,'')
-                item.setText(column_label, QString(label))
-
-            else:
-                changed = self.set_label(addr, text)
-                if changed:
-                    self.update_history_tab()
-                    self.update_completions()
-=======
             changed = self.set_label(addr, text)
             if changed:
                 self.update_history_tab()
                 self.update_completions()
->>>>>>> 070d497a
                 
             self.current_item_changed(item)
 
